--- conflicted
+++ resolved
@@ -55,15 +55,6 @@
 	} else if aaaa, ok := ans.(*dns.AAAA); ok {
 		retv = &Answer{aaaa.Hdr.Ttl, dns.Type(aaaa.Hdr.Rrtype).String(), aaaa.Hdr.Name, aaaa.AAAA.String()}
 	} else if cname, ok := ans.(*dns.CNAME); ok {
-<<<<<<< HEAD
-		retv = &Answer{cname.Hdr.Ttl, dns.Type(cname.Hdr.Rrtype).String(), a.Hdr.Name, cname.Target}
-	} else if txt, ok := ans.(*dns.TXT); ok {
-		retv = &Answer{txt.Hdr.Ttl, dns.Type(a.Hdr.Rrtype).String(), a.Hdr.Name, strings.Join(txt.Txt, "\n")}
-	} else if ns, ok := ans.(*dns.NS); ok {
-		retv = &Answer{ns.Hdr.Ttl, dns.Type(ns.Hdr.Rrtype).String(), ns.Hdr.Name, ns.Ns}
-	} else if ns, ok := ans.(*dns.MX); ok {
-		retv = &Answer{ns.Hdr.Ttl, dns.Type(ns.Hdr.Rrtype).String(), ns.Hdr.Name, ns.Mx}
-=======
 		retv = &Answer{cname.Hdr.Ttl, dns.Type(cname.Hdr.Rrtype).String(), cname.Hdr.Name, cname.Target}
 	} else if txt, ok := ans.(*dns.TXT); ok {
 		retv = &Answer{txt.Hdr.Ttl, dns.Type(txt.Hdr.Rrtype).String(), txt.Hdr.Name, strings.Join(txt.Txt, "\n")}
@@ -71,7 +62,6 @@
 		retv = &Answer{ns.Hdr.Ttl, dns.Type(ns.Hdr.Rrtype).String(), ns.Hdr.Name, ns.Ns}
 	} else if mx, ok := ans.(*dns.MX); ok {
 		retv = &Answer{mx.Hdr.Ttl, dns.Type(mx.Hdr.Rrtype).String(), mx.Hdr.Name, mx.Mx}
->>>>>>> 0351fdb7
 	}
 	if retv != nil {
 		retv.Name = strings.TrimSuffix(retv.Name, ".")
