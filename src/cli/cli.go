--- conflicted
+++ resolved
@@ -17,6 +17,7 @@
 	"fmt"
 	"net"
 	"os"
+	"strings"
 	"sync"
 
 	"github.com/spf13/cobra"
@@ -185,16 +186,10 @@
 	rootCmd.PersistentFlags().StringVar(&GC.ClientSubnetString, "client-subnet", "", "Client subnet in CIDR format for EDNS0.")
 	rootCmd.PersistentFlags().BoolVar(&GC.Dnssec, "dnssec", false, "Requests DNSSEC records by setting the DNSSEC OK (DO) bit")
 	rootCmd.PersistentFlags().BoolVar(&GC.UseNSID, "nsid", false, "Request NSID.")
-
-<<<<<<< HEAD
 	rootCmd.PersistentFlags().StringVar(&GC.QueryTypeString, "type", "", "DNS query type to perform. This is required if passing domains as arguments: zdns example.com google.com --type='A'. Passing a type here will override any types passed in as arguments.")
 
-	rootCmd.PersistentFlags().Bool("ipv4-lookup", false, "Perform an IPv4 Lookup in modules")
-	rootCmd.PersistentFlags().Bool("ipv6-lookup", false, "Perform an IPv6 Lookup in modules")
-=======
 	rootCmd.PersistentFlags().Bool("ipv4-lookup", false, "Perform an IPv4 Lookup (requests A records) in modules")
 	rootCmd.PersistentFlags().Bool("ipv6-lookup", false, "Perform an IPv6 Lookup (requests AAAA recoreds) in modules")
->>>>>>> 97cef00c
 	rootCmd.PersistentFlags().StringVar(&GC.BlacklistFilePath, "blacklist-file", "", "blacklist file for servers to exclude from lookups")
 }
 
