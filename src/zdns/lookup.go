--- conflicted
+++ resolved
@@ -1006,16 +1006,10 @@
 
 		// A/AAAA records for NSes are not on the chain of trust, so we don't need to validate DNSSEC
 		// Doing this to save us some time (this can propogate A LOT of queries in certain cases)
-<<<<<<< HEAD
-		r.shouldValidateDNSSEC = false
-		res, trace, status, _ = r.iterativeLookup(ctx, &q, r.rootNameServers, depth+1, ".", trace)
-		r.shouldValidateDNSSEC = true
-=======
 		prevSecValue := r.shouldValidateDNSSEC
 		r.shouldValidateDNSSEC = false
 		res, trace, status, _ = r.iterativeLookup(ctx, &q, r.rootNameServers, depth+1, ".", trace)
 		r.shouldValidateDNSSEC = prevSecValue
->>>>>>> a7962e59
 	}
 	if status == StatusIterTimeout || status == StatusNoNeededGlue {
 		return nil, status, "", trace
