/*
 * ZDNS Copyright 2024 Regents of the University of Michigan
 *
 * Licensed under the Apache License, Version 2.0 (the "License"); you may not
 * use this file except in compliance with the License. You may obtain a copy
 * of the License at http://www.apache.org/licenses/LICENSE-2.0
 *
 * Unless required by applicable law or agreed to in writing, software
 * distributed under the License is distributed on an "AS IS" BASIS,
 * WITHOUT WARRANTIES OR CONDITIONS OF ANY KIND, either express or
 * implied. See the License for the specific language governing
 * permissions and limitations under the License.
 */

package zdns

import (
	"fmt"
	"math/rand"
	"net"
	"strings"
	"time"

	"github.com/pkg/errors"
	log "github.com/sirupsen/logrus"
	"github.com/zmap/dns"
	"github.com/zmap/zcrypto/tls"
	"github.com/zmap/zgrab2/lib/http"

	blacklist "github.com/zmap/zdns/src/internal/safeblacklist"
	"github.com/zmap/zdns/src/internal/util"
)

const (
	defaultTimeout               = 15 * time.Second // timeout for resolving a single name
	defaultIterativeTimeout      = 4 * time.Second  // timeout for single iteration in an iterative query
	defaultTransportMode         = UDPOrTCP
	defaultShouldRecycleSockets  = true
	defaultLogVerbosity          = 3 // 1 = lowest, 5 = highest
	defaultRetries               = 1
	defaultMaxDepth              = 10
	defaultCheckingDisabledBit   = false // Sends DNS packets with the CD bit set
	defaultNameServerModeEnabled = false // Treats input as nameservers to query with a static query rather than queries to send to a static name server
	defaultFollowCNAMEs          = true  // Follow CNAMEs/DNAMEs in iterative queries
	defaultCacheSize             = 10000
	defaultShouldTrace           = false
	defaultDNSSECEnabled         = false
	defaultIPVersionMode         = IPv4Only
	defaultIterationIPPreference = PreferIPv4
	DefaultNameServerConfigFile  = "/etc/resolv.conf"
	defaultLookupAllNameServers  = false
	DefaultLoopbackIPv4Addr      = "127.0.0.1"
	DefaultLoopbackIPv6Addr      = "::1"
)

// ResolverConfig is a struct that holds all the configuration options for a Resolver. It is used to create a new Resolver.
type ResolverConfig struct {
	Cache        *Cache
	CacheSize    int      // don't use both cache and cacheSize
	LookupClient Lookuper // either a functional or mock Lookuper client for testing

	Blacklist *blacklist.SafeBlacklist

	LocalAddrsV4 []net.IP // ipv4 local addresses to use for connections, one will be selected at random for the resolver
	LocalAddrsV6 []net.IP // ipv6 local addresses to use for connections, one will be selected at random for the resolver

	Retries  int
	LogLevel log.Level

	TransportMode         transportMode
	IPVersionMode         IPVersionMode
	IterationIPPreference IterationIPPreference // preference for IPv4 or IPv6 lookups in iterative queries
	ShouldRecycleSockets  bool

	IterativeTimeout      time.Duration // applicable to iterative queries only, timeout for a single iteration step
	Timeout               time.Duration // timeout for the resolution of a single name
	MaxDepth              int
	ExternalNameServersV4 []NameServer // v4 name servers used for external lookups
	ExternalNameServersV6 []NameServer // v6 name servers used for external lookups
	RootNameServersV4     []NameServer // v4 root servers used for iterative lookups
	RootNameServersV6     []NameServer // v6 root servers used for iterative lookups
	LookupAllNameServers  bool         // perform the lookup via all the nameservers for the domain
	FollowCNAMEs          bool         // whether iterative lookups should follow CNAMEs/DNAMEs
	DNSConfigFilePath     string       // path to the DNS config file, ex: /etc/resolv.conf

	DNSSecEnabled       bool
	DNSOverHTTPS        bool         // whether to use DNS over HTTPS for External Lookups, n/a to Iterative Lookups
	DNSOverTLS          bool         // whether to use DNS over TLS for External Lookups, n/a to Iterative Lookups
	HTTPSClientIPv4     *http.Client // for DoH, per docs should be shared amongst requests
	HTTPSClientIPv6     *http.Client // for DoH, per docs should be shared amongst requests
	EdnsOptions         []dns.EDNS0
	CheckingDisabledBit bool
}

// Validate checks if the ResolverConfig is valid, returns an error describing the issue if it is not.
// This function should not modify the config
func (rc *ResolverConfig) Validate() error {
	if isValid, reason := rc.TransportMode.isValid(); !isValid {
		return fmt.Errorf("invalid transport mode: %s", reason)
	}
	if isValid, reason := rc.IPVersionMode.IsValid(); !isValid {
		return fmt.Errorf("invalid IP version mode: %s", reason)
	}
	if rc.Cache != nil && rc.CacheSize != 0 {
		return errors.New("cannot use both cache and cacheSize")
	}

	if rc.TransportMode == UDPOnly && rc.DNSOverHTTPS {
		return errors.New("cannot use DNS over HTTPS with UDP only transport mode")
	}

	// External Nameservers
	if rc.IPVersionMode != IPv6Only && len(rc.ExternalNameServersV4) == 0 {
		// If IPv4 is supported, we require at least one IPv4 external nameserver
		return errors.New("must have at least one external IPv4 name server if IPv4 mode is enabled")
	}
	if rc.IPVersionMode != IPv4Only && len(rc.ExternalNameServersV6) == 0 {
		// If IPv6 is supported, we require at least one IPv6 external nameserver
		return errors.New("must have at least one external IPv6 name server if IPv6 mode is enabled")
	}

	// Validate all nameservers have ports and are valid IPs
	for _, ns := range util.Concat(rc.ExternalNameServersV4, rc.ExternalNameServersV6) {
		if isValid, reason := ns.IsValid(); !isValid {
			return fmt.Errorf("invalid external name server: %s", reason)
		}
	}
	// Root Nameservers
	if rc.IPVersionMode != IPv6Only && len(rc.RootNameServersV4) == 0 {
		// If IPv4 is supported, we require at least one IPv4 root nameserver
		return errors.New("must have at least one root IPv4 name server if IPv4 mode is enabled")
	}
	if rc.IPVersionMode != IPv4Only && len(rc.RootNameServersV6) == 0 {
		// If IPv6 is supported, we require at least one IPv6 root nameserver
		return errors.New("must have at least one root IPv6 name server if IPv6 mode is enabled")
	}

	// Validate all nameservers have ports and are valid IPs
	for _, ns := range util.Concat(rc.RootNameServersV4, rc.RootNameServersV6) {
		if isValid, reason := ns.IsValid(); !isValid {
			return fmt.Errorf("invalid root name server: %s", reason)
		}
	}

	// Validate all local addresses are valid IPs
	for _, ip := range util.Concat(rc.LocalAddrsV4, rc.LocalAddrsV6) {
		if ip == nil {
			return errors.New("local address cannot be nil")
		}
		if ip.To4() == nil && ip.To16() == nil {
			return fmt.Errorf("invalid local address: %v", ip)
		}
	}

	// Validate IPv4 local addresses are IPv4
	for _, ip := range rc.LocalAddrsV4 {
		if ip.To4() == nil {
			return fmt.Errorf("local address is not IPv4: %v", ip)
		}
	}

	// Validate IPv6 local addresses are IPv6
	for _, ip := range rc.LocalAddrsV6 {
		if !util.IsIPv6(&ip) {
			return fmt.Errorf("IPv6 local address (%v) is not IPv6", ip)
		}
	}

	// Ensure no IPv6 link-local/multicast local addresses are used
	for _, ip := range rc.LocalAddrsV6 {
		if ip.IsLinkLocalUnicast() || ip.IsLinkLocalMulticast() {
			return fmt.Errorf("link-local IPv6 local addresses are not supported: %v", ip)
		}
	}

	// Ensure no IPv6 link-local/multicast external/root nameservers are used
	for _, ns := range util.Concat(rc.ExternalNameServersV6, rc.RootNameServersV6) {
		if ns.IP.IsLinkLocalUnicast() || ns.IP.IsLinkLocalMulticast() {
			return fmt.Errorf("link-local IPv6 external/root nameservers are not supported: %v", ns.IP)
		}
	}
	return nil
}

func (rc *ResolverConfig) PrintInfo() {
	log.Infof("using local addresses: %v", util.Concat(rc.LocalAddrsV4, rc.LocalAddrsV6))
	externalNameServers := util.Concat(rc.ExternalNameServersV4, rc.ExternalNameServersV6)
	rootNameServers := util.Concat(rc.RootNameServersV4, rc.RootNameServersV6)
	externalNameServerStrings := make([]string, 0, len(externalNameServers))
	rootNameServerStrings := make([]string, 0, len(rootNameServers))
	for _, ns := range externalNameServers {
		externalNameServerStrings = append(externalNameServerStrings, ns.String())
	}
	for _, ns := range rootNameServers {
		rootNameServerStrings = append(rootNameServerStrings, ns.String())
	}
	log.Infof("for non-iterative lookups, using external nameservers: %s", strings.Join(externalNameServerStrings, ", "))
	log.Infof("for iterative lookups, using nameservers: %s", strings.Join(rootNameServerStrings, ", "))
}

// NewResolverConfig creates a new ResolverConfig with default values.
func NewResolverConfig() *ResolverConfig {
	c := new(Cache)
	c.Init(defaultCacheSize)
	return &ResolverConfig{
		LookupClient: LookupClient{},
		Cache:        c,

		Blacklist:    blacklist.New(),
		LocalAddrsV4: []net.IP{},
		LocalAddrsV6: []net.IP{},

		TransportMode:         defaultTransportMode,
		IPVersionMode:         defaultIPVersionMode,
		IterationIPPreference: defaultIterationIPPreference,
		ShouldRecycleSockets:  defaultShouldRecycleSockets,
		LookupAllNameServers:  false,
		FollowCNAMEs:          defaultFollowCNAMEs,

		Retries:  defaultRetries,
		LogLevel: defaultLogVerbosity,

		Timeout:          defaultTimeout,
		IterativeTimeout: defaultIterativeTimeout,
		MaxDepth:         defaultMaxDepth,

		DNSSecEnabled:       defaultDNSSECEnabled,
		CheckingDisabledBit: defaultCheckingDisabledBit,
	}
}

type ConnectionInfo struct {
	udpClient   *dns.Client
	tcpClient   *dns.Client
	conn        *dns.Conn    // for socket re-use
	httpsClient *http.Client // for DoH
	tlsConn     *dns.Conn    // for DoT
	localAddr   net.IP
}

// Resolver is a struct that holds the state of a DNS resolver. It is used to perform DNS lookups.
type Resolver struct {
	cache        *Cache
	lookupClient Lookuper // either a functional or mock Lookuper client for testing

	blacklist                   *blacklist.SafeBlacklist
	userPreferredIPv4LocalAddrs []net.IP        // user-supplied local IPv4 addresses, we'll prefer to use these
	userPreferredIPv6LocalAddrs []net.IP        // user-supplied local IPv6 addresses, we'll prefer to use these
	connInfoIPv4Internet        *ConnectionInfo // used for IPv4 lookups to Internet-facing nameservers
	connInfoIPv6Internet        *ConnectionInfo // used for IPv6 lookups to Internet-facing nameservers
	connInfoIPv4Loopback        *ConnectionInfo // used for IPv4 lookups to loopback nameservers
	connInfoIPv6Loopback        *ConnectionInfo // used for IPv6 lookups to loopback nameservers

	retries  int
	logLevel log.Level

	transportMode         transportMode
	ipVersionMode         IPVersionMode
	iterationIPPreference IterationIPPreference
	shouldRecycleSockets  bool

	iterativeTimeout     time.Duration
	timeout              time.Duration // timeout for the network conns
	maxDepth             int
	externalNameServers  []NameServer // name servers used by external lookups (either OS or user specified)
	rootNameServers      []NameServer // root servers used for iterative lookups
	lookupAllNameServers bool
	followCNAMEs         bool // whether iterative lookups should follow CNAMEs/DNAMEs

	dnsSecEnabled       bool
	dnsOverHTTPSEnabled bool // whether to use DNS over HTTPS for External Lookups, n/a to Iterative Lookups
	dnsOverTLSEnabled   bool // whether to use DNS over TLS for External Lookups, n/a to Iterative Lookups
	ednsOptions         []dns.EDNS0
	checkingDisabledBit bool
	isClosed            bool // true if the resolver has been closed, lookup will panic if called after Close
}

// InitResolver creates a new Resolver struct using the ResolverConfig. The Resolver is used to perform DNS lookups.
// It is safe to create multiple Resolvers with the same ResolverConfig but each resolver should perform only one lookup at a time.
// Returns a Resolver ptr and any error that occurred
func InitResolver(config *ResolverConfig) (*Resolver, error) {
	if err := config.Validate(); err != nil {
		return nil, fmt.Errorf("invalid resolver config: %w", err)
	}
	var c *Cache
	if config.CacheSize != 0 {
		c = new(Cache)
		c.Init(config.CacheSize)
	} else if config.Cache != nil {
		c = config.Cache
	} else {
		c = new(Cache)
		c.Init(defaultCacheSize)
	}
	// copy relevant all values from config to resolver
	r := &Resolver{
		cache:        c,
		lookupClient: config.LookupClient,

		blacklist: config.Blacklist,

		retries:              config.Retries,
		logLevel:             config.LogLevel,
		lookupAllNameServers: config.LookupAllNameServers,

		transportMode:         config.TransportMode,
		ipVersionMode:         config.IPVersionMode,
		iterationIPPreference: config.IterationIPPreference,
		shouldRecycleSockets:  config.ShouldRecycleSockets,
		followCNAMEs:          config.FollowCNAMEs,

		timeout: config.Timeout,

		dnsOverHTTPSEnabled: config.DNSOverHTTPS,
		dnsOverTLSEnabled:   config.DNSOverTLS,
		dnsSecEnabled:       config.DNSSecEnabled,
		ednsOptions:         config.EdnsOptions,
		checkingDisabledBit: config.CheckingDisabledBit,
	}
	log.SetLevel(r.logLevel)
<<<<<<< HEAD
	if config.IPVersionMode != IPv6Only {
		// create connection info for IPv4
		connInfo, err := getConnectionInfo(config.LocalAddrsV4, config.TransportMode, config.Timeout, config.ShouldRecycleSockets, config.DNSOverHTTPS)
		if err != nil {
			return nil, fmt.Errorf("could not create connection info for IPv4: %w", err)
		}
		r.connInfoIPv4 = connInfo
	}
	if config.IPVersionMode != IPv4Only {
		// create connection info for IPv6
		// TODO handle DoH for IPv6
		connInfo, err := getConnectionInfo(config.LocalAddrsV6, config.TransportMode, config.Timeout, config.ShouldRecycleSockets, config.DNSOverHTTPS)
		if err != nil {
			return nil, fmt.Errorf("could not create connection info for IPv6: %w", err)
		}
		r.connInfoIPv6 = connInfo
	}
=======
	// Deep copy local address so Resolver is independent of the config
	r.userPreferredIPv4LocalAddrs = DeepCopyIPs(config.LocalAddrsV4)
	r.userPreferredIPv6LocalAddrs = DeepCopyIPs(config.LocalAddrsV6)
>>>>>>> ce54bd97
	// need to deep-copy here so we're not reliant on the state of the resolver config post-resolver creation
	r.externalNameServers = make([]NameServer, 0, len(config.ExternalNameServersV4)+len(config.ExternalNameServersV6))
	if config.IPVersionMode == IPv4Only || config.IPVersionMode == IPv4OrIPv6 {
		// copy over IPv4 nameservers
		for _, ns := range config.ExternalNameServersV4 {
			r.externalNameServers = append(r.externalNameServers, *ns.DeepCopy())
		}
	}
	if config.IPVersionMode == IPv6Only || config.IPVersionMode == IPv4OrIPv6 {
		// copy over IPv6 nameservers
		for _, ns := range config.ExternalNameServersV6 {
			r.externalNameServers = append(r.externalNameServers, *ns.DeepCopy())
		}
	}
	r.iterativeTimeout = config.IterativeTimeout
	r.maxDepth = config.MaxDepth
	r.rootNameServers = make([]NameServer, 0, len(config.RootNameServersV4)+len(config.RootNameServersV6))
	if r.ipVersionMode != IPv6Only && len(config.RootNameServersV4) == 0 {
		// add IPv4 root servers
		for _, ns := range RootServersV4 {
			r.rootNameServers = append(r.rootNameServers, *ns.DeepCopy())
		}
	} else if r.ipVersionMode != IPv6Only {
		for _, ns := range config.RootNameServersV4 {
			r.rootNameServers = append(r.rootNameServers, *ns.DeepCopy())
		}
	}
	if r.ipVersionMode != IPv4Only && len(config.RootNameServersV6) == 0 {
		// add IPv4 root servers
		for _, ns := range RootServersV6 {
			r.rootNameServers = append(r.rootNameServers, *ns.DeepCopy())
		}
	} else if r.ipVersionMode != IPv4Only {
		for _, ns := range config.RootNameServersV6 {
			r.rootNameServers = append(r.rootNameServers, *ns.DeepCopy())
		}
	}
	return r, nil
}

<<<<<<< HEAD
func getConnectionInfo(localAddr []net.IP, transportMode transportMode, timeout time.Duration, shouldRecycleSockets, shouldSetupHTTPClient bool) (*ConnectionInfo, error) {
=======
// getConnectionInfo uses the name server to determine if a loopback vs. non-loopback or IPv4/v6 connection should be used
// If the Resolver does not have a connection info for the name server, it will create one.
// ConnectionInfo objects are created on an as-needed basis
func (r *Resolver) getConnectionInfo(nameServer *NameServer) (*ConnectionInfo, error) {
	// what local addresses should we use?
	isNSIPv6 := util.IsIPv6(&nameServer.IP)
	isLoopback := nameServer.IP.IsLoopback()
	// check if we have a pre-existing conn info
	if isNSIPv6 && isLoopback && r.connInfoIPv6Loopback != nil {
		return r.connInfoIPv6Loopback, nil
	} else if isNSIPv6 && !isLoopback && r.connInfoIPv6Internet != nil {
		return r.connInfoIPv6Internet, nil
	} else if !isNSIPv6 && isLoopback && r.connInfoIPv4Loopback != nil {
		return r.connInfoIPv4Loopback, nil
	} else if !isNSIPv6 && !isLoopback && r.connInfoIPv4Internet != nil {
		// must be IPv4 non-loopback
		return r.connInfoIPv4Internet, nil
	}

	// no existing ConnInfo, create a new one
	// r.localAddrs contain either user-supplied or default local addresses
	// If one satisfying our conditions is available, use it.
	var userIPs []net.IP
	if isNSIPv6 {
		userIPs = r.userPreferredIPv6LocalAddrs
	} else {
		userIPs = r.userPreferredIPv4LocalAddrs
	}
	// Shuffle the slice in random order so that we don't always use the same local address
	rand.Shuffle(len(userIPs), func(i, j int) {
		userIPs[i], userIPs[j] = userIPs[j], userIPs[i]
	})
	var localAddr *net.IP
	for _, ip := range userIPs {
		if isLoopback == ip.IsLoopback() {
			localAddr = &ip
			break
		}
	}

	if localAddr == nil {
		// none of the user-supplied IPs match the conditions, we need to select one
		if isLoopback && isNSIPv6 {
			ip := net.ParseIP(DefaultLoopbackIPv6Addr)
			localAddr = &ip
		} else if isLoopback {
			ip := net.ParseIP(DefaultLoopbackIPv4Addr)
			localAddr = &ip
		} else {
			// non-loopback, attempt to reach the nameserver from the internet and get the local addr. used
			conn, err := net.Dial("udp", nameServer.String())
			if err != nil {
				return nil, fmt.Errorf("unable to find default IP address to open socket: %w", err)
			}
			localAddr = &conn.LocalAddr().(*net.UDPAddr).IP
			// cleanup socket
			if err = conn.Close(); err != nil {
				log.Error("unable to close test connection to Google public DNS: ", err)
			}
		}
		if localAddr != nil {
			log.Infof("none of the user-supplied local addresses could connect to name server %s, using local address %s", nameServer.String(), localAddr.String())
		}
	}
	if localAddr == nil {
		return nil, errors.New("unable to find local address for connection")
	}
>>>>>>> ce54bd97
	connInfo := &ConnectionInfo{
		localAddr: *localAddr,
	}
	if r.shouldRecycleSockets {
		// create persistent connection
		conn, err := net.ListenUDP("udp", &net.UDPAddr{IP: connInfo.localAddr})
		if err != nil {
			return nil, fmt.Errorf("unable to create UDP connection: %w", err)
		}
		connInfo.conn = new(dns.Conn)
		connInfo.conn.Conn = conn
	}

	usingUDP := r.transportMode == UDPOrTCP || r.transportMode == UDPOnly
	if usingUDP {
		connInfo.udpClient = new(dns.Client)
		connInfo.udpClient.Timeout = r.timeout
		connInfo.udpClient.Dialer = &net.Dialer{
			Timeout:   r.timeout,
			LocalAddr: &net.UDPAddr{IP: connInfo.localAddr},
		}
	}
	usingTCP := r.transportMode == UDPOrTCP || r.transportMode == TCPOnly
	if usingTCP {
		connInfo.tcpClient = new(dns.Client)
		connInfo.tcpClient.Net = "tcp"
		connInfo.tcpClient.Timeout = r.timeout
		connInfo.tcpClient.Dialer = &net.Dialer{
			Timeout:   r.timeout,
			LocalAddr: &net.TCPAddr{IP: connInfo.localAddr},
		}
	}
<<<<<<< HEAD

	if shouldSetupHTTPClient {
		// Create a http.Client with the custom transport
		connInfo.httpsClient = &http.Client{
			UserAgent: "zdns/" + ZDNSVersion,
			Transport: &http.Transport{
				DialTLS: func(network, addr string) (net.Conn, error) {
					localTCPAddr := &net.TCPAddr{
						IP:   net.ParseIP(connInfo.localAddr.String()),
						Port: 0,
					}

					// Custom dialer with local address binding
					dialer := &net.Dialer{
						Timeout:   30 * time.Second,
						KeepAlive: 30 * time.Second,
						LocalAddr: localTCPAddr,
					}
					conn, err := dialer.Dial(network, addr)
					if err != nil {
						return nil, err
					}
					// Now wrap the connection with TLS
					tlsConn := tls.Client(conn, &tls.Config{
						InsecureSkipVerify: true, // TODO - this is insecure, we'll fix later
					})
					err = tlsConn.Handshake()
					if err != nil {
						conn.Close()
						return nil, err
					}
					return tlsConn, nil
				},
			},
			Timeout: 10 * time.Second,
		}
=======
	// save the connection info for future use
	if isNSIPv6 && isLoopback {
		r.connInfoIPv6Loopback = connInfo
	} else if isNSIPv6 {
		r.connInfoIPv6Internet = connInfo
	} else if isLoopback {
		r.connInfoIPv4Loopback = connInfo
	} else {
		r.connInfoIPv4Internet = connInfo
>>>>>>> ce54bd97
	}
	return connInfo, nil
}

// ExternalLookup performs a single lookup of a DNS question, q,  against an external name server.
// dstServer, (ex: '1.1.1.1:53') can be set to over-ride the nameservers defined in the ResolverConfig.
// If dstServer is not  specified (ie. is an empty string), a random external name server will be used from the resolver's list of external name servers.
// Thread-safety note: It is UNSAFE to use the same Resolver object to perform multiple lookups concurrently. If you need to perform
// multiple lookups concurrently, create a new Resolver object for each concurrent lookup.
// Returns the result of the lookup, the trace of the lookup (what each nameserver along the lookup returned), the
// status of the lookup, and any error that occurred.
func (r *Resolver) ExternalLookup(q *Question, dstServer *NameServer) (*SingleQueryResult, Trace, Status, error) {
	if r.isClosed {
		log.Fatal("resolver has been closed, cannot perform lookup")
	}

	if dstServer == nil {
		dstServer = r.randomExternalNameServer()
		log.Info("no name server provided for external lookup, using  random external name server: ", dstServer)
	}
<<<<<<< HEAD
	dstServerWithPort, err := util.AddDefaultPortToDNSServerName(dstServer, r.dnsOverHTTPSEnabled, r.dnsOverTLSEnabled)
	if err != nil {
		return nil, nil, StatusIllegalInput, fmt.Errorf("could not parse name server (%s): %w. Correct format IPv4 1.1.1.1:53 or IPv6 [::1]:53", dstServer, err)
	}
	if dstServer != dstServerWithPort {
		log.Info("no port provided for external lookup, using default port 53")
	}
	dstServerIP, _, err := util.SplitHostPort(dstServerWithPort)
	if err != nil {
		return nil, nil, StatusIllegalInput, fmt.Errorf("could not parse name server (%s): %w. Correct format IPv4 1.1.1.1:53 or IPv6 [::1]:53", dstServer, err)
	}
	if util.IsIPv6(&dstServerIP) && r.connInfoIPv6 == nil {
		return nil, nil, StatusIllegalInput, fmt.Errorf("IPv6 external lookup requested for domain %s but no IPv6 local addresses provided to resolver", q.Name)
	} else if dstServerIP.To4() != nil && r.connInfoIPv4 == nil {
		return nil, nil, StatusIllegalInput, fmt.Errorf("IPv4 external lookup requested for domain %s but no IPv4 local addresses provided to resolver", q.Name)
	}
	// check that local address and dstServer's don't have a loopback mismatch
	if dstServerIP.To4() != nil && r.connInfoIPv4.localAddr.IsLoopback() != dstServerIP.IsLoopback() {
		return nil, nil, StatusIllegalInput, errors.New("cannot mix loopback and non-loopback addresses")
	} else if util.IsIPv6(&dstServerIP) && r.connInfoIPv6.localAddr.IsLoopback() != dstServerIP.IsLoopback() {
		return nil, nil, StatusIllegalInput, errors.New("cannot mix loopback and non-loopback addresses")
=======
	dstServer.PopulateDefaultPort()
	if isValid, reason := dstServer.IsValid(); !isValid {
		return nil, nil, StatusIllegalInput, fmt.Errorf("destination server %s is invalid: %s", dstServer.String(), reason)
>>>>>>> ce54bd97
	}
	// dstServer has been validated and has a port, continue with lookup
	lookup, trace, status, err := r.lookupClient.DoSingleDstServerLookup(r, *q, dstServer, false)
	return lookup, trace, status, err
}

// IterativeLookup performs a single iterative lookup of a DNS question, q,  against a root name server. Iterative lookups
// follow nameservers from the root to the authoritative nameserver for the query.
// Thread-safety note: It is UNSAFE to use the same Resolver object to perform multiple lookups concurrently. If you need to perform
// multiple lookups concurrently, create a new Resolver object for each concurrent lookup.
// Returns the result of the lookup, the trace of the lookup (what each nameserver along the lookup returned), the
// status of the lookup, and any error that occurred.
func (r *Resolver) IterativeLookup(q *Question) (*SingleQueryResult, Trace, Status, error) {
	if r.isClosed {
		log.Fatal("resolver has been closed, cannot perform lookup")
	}
	return r.lookupClient.DoSingleDstServerLookup(r, *q, r.randomRootNameServer(), true)
}

// Close cleans up any resources used by the resolver. This should be called when the resolver is no longer needed.
// Lookup will panic if called after Close.
func (r *Resolver) Close() {
	if r.connInfoIPv4Internet != nil && r.connInfoIPv4Internet.conn != nil {
		if err := r.connInfoIPv4Internet.conn.Close(); err != nil {
			log.Errorf("error closing IPv4 connection: %v", err)
		}
	}
	if r.connInfoIPv6Internet != nil && r.connInfoIPv6Internet.conn != nil {
		if err := r.connInfoIPv6Internet.conn.Close(); err != nil {
			log.Errorf("error closing IPv6 connection: %v", err)
		}
	}
	if r.connInfoIPv4Loopback != nil && r.connInfoIPv4Loopback.conn != nil {
		if err := r.connInfoIPv4Loopback.conn.Close(); err != nil {
			log.Errorf("error closing IPv4 loopback connection: %v", err)
		}
	}
	if r.connInfoIPv6Loopback != nil && r.connInfoIPv6Loopback.conn != nil {
		if err := r.connInfoIPv6Loopback.conn.Close(); err != nil {
			log.Errorf("error closing IPv6 loopback connection: %v", err)
		}
	}
}

func (r *Resolver) randomExternalNameServer() *NameServer {
	l := len(r.externalNameServers)
	if r.externalNameServers == nil || l == 0 {
		log.Fatal("no external name servers specified")
	}
	return &r.externalNameServers[rand.Intn(l)]
}

func (r *Resolver) randomRootNameServer() *NameServer {
	l := len(r.rootNameServers)
	if r.rootNameServers == nil || l == 0 {
		log.Fatal("no root name servers specified")
	}
	return &r.rootNameServers[rand.Intn(l)]
}

func (r *Resolver) verboseLog(depth int, args ...interface{}) {
	log.Debug(makeVerbosePrefix(depth), args)
}<|MERGE_RESOLUTION|>--- conflicted
+++ resolved
@@ -22,6 +22,7 @@
 	"time"
 
 	"github.com/pkg/errors"
+
 	log "github.com/sirupsen/logrus"
 	"github.com/zmap/dns"
 	"github.com/zmap/zcrypto/tls"
@@ -318,29 +319,9 @@
 		checkingDisabledBit: config.CheckingDisabledBit,
 	}
 	log.SetLevel(r.logLevel)
-<<<<<<< HEAD
-	if config.IPVersionMode != IPv6Only {
-		// create connection info for IPv4
-		connInfo, err := getConnectionInfo(config.LocalAddrsV4, config.TransportMode, config.Timeout, config.ShouldRecycleSockets, config.DNSOverHTTPS)
-		if err != nil {
-			return nil, fmt.Errorf("could not create connection info for IPv4: %w", err)
-		}
-		r.connInfoIPv4 = connInfo
-	}
-	if config.IPVersionMode != IPv4Only {
-		// create connection info for IPv6
-		// TODO handle DoH for IPv6
-		connInfo, err := getConnectionInfo(config.LocalAddrsV6, config.TransportMode, config.Timeout, config.ShouldRecycleSockets, config.DNSOverHTTPS)
-		if err != nil {
-			return nil, fmt.Errorf("could not create connection info for IPv6: %w", err)
-		}
-		r.connInfoIPv6 = connInfo
-	}
-=======
 	// Deep copy local address so Resolver is independent of the config
 	r.userPreferredIPv4LocalAddrs = DeepCopyIPs(config.LocalAddrsV4)
 	r.userPreferredIPv6LocalAddrs = DeepCopyIPs(config.LocalAddrsV6)
->>>>>>> ce54bd97
 	// need to deep-copy here so we're not reliant on the state of the resolver config post-resolver creation
 	r.externalNameServers = make([]NameServer, 0, len(config.ExternalNameServersV4)+len(config.ExternalNameServersV6))
 	if config.IPVersionMode == IPv4Only || config.IPVersionMode == IPv4OrIPv6 {
@@ -381,9 +362,6 @@
 	return r, nil
 }
 
-<<<<<<< HEAD
-func getConnectionInfo(localAddr []net.IP, transportMode transportMode, timeout time.Duration, shouldRecycleSockets, shouldSetupHTTPClient bool) (*ConnectionInfo, error) {
-=======
 // getConnectionInfo uses the name server to determine if a loopback vs. non-loopback or IPv4/v6 connection should be used
 // If the Resolver does not have a connection info for the name server, it will create one.
 // ConnectionInfo objects are created on an as-needed basis
@@ -451,7 +429,6 @@
 	if localAddr == nil {
 		return nil, errors.New("unable to find local address for connection")
 	}
->>>>>>> ce54bd97
 	connInfo := &ConnectionInfo{
 		localAddr: *localAddr,
 	}
@@ -484,8 +461,6 @@
 			LocalAddr: &net.TCPAddr{IP: connInfo.localAddr},
 		}
 	}
-<<<<<<< HEAD
-
 	if shouldSetupHTTPClient {
 		// Create a http.Client with the custom transport
 		connInfo.httpsClient = &http.Client{
@@ -521,7 +496,7 @@
 			},
 			Timeout: 10 * time.Second,
 		}
-=======
+	}
 	// save the connection info for future use
 	if isNSIPv6 && isLoopback {
 		r.connInfoIPv6Loopback = connInfo
@@ -531,7 +506,6 @@
 		r.connInfoIPv4Loopback = connInfo
 	} else {
 		r.connInfoIPv4Internet = connInfo
->>>>>>> ce54bd97
 	}
 	return connInfo, nil
 }
@@ -552,33 +526,9 @@
 		dstServer = r.randomExternalNameServer()
 		log.Info("no name server provided for external lookup, using  random external name server: ", dstServer)
 	}
-<<<<<<< HEAD
-	dstServerWithPort, err := util.AddDefaultPortToDNSServerName(dstServer, r.dnsOverHTTPSEnabled, r.dnsOverTLSEnabled)
-	if err != nil {
-		return nil, nil, StatusIllegalInput, fmt.Errorf("could not parse name server (%s): %w. Correct format IPv4 1.1.1.1:53 or IPv6 [::1]:53", dstServer, err)
-	}
-	if dstServer != dstServerWithPort {
-		log.Info("no port provided for external lookup, using default port 53")
-	}
-	dstServerIP, _, err := util.SplitHostPort(dstServerWithPort)
-	if err != nil {
-		return nil, nil, StatusIllegalInput, fmt.Errorf("could not parse name server (%s): %w. Correct format IPv4 1.1.1.1:53 or IPv6 [::1]:53", dstServer, err)
-	}
-	if util.IsIPv6(&dstServerIP) && r.connInfoIPv6 == nil {
-		return nil, nil, StatusIllegalInput, fmt.Errorf("IPv6 external lookup requested for domain %s but no IPv6 local addresses provided to resolver", q.Name)
-	} else if dstServerIP.To4() != nil && r.connInfoIPv4 == nil {
-		return nil, nil, StatusIllegalInput, fmt.Errorf("IPv4 external lookup requested for domain %s but no IPv4 local addresses provided to resolver", q.Name)
-	}
-	// check that local address and dstServer's don't have a loopback mismatch
-	if dstServerIP.To4() != nil && r.connInfoIPv4.localAddr.IsLoopback() != dstServerIP.IsLoopback() {
-		return nil, nil, StatusIllegalInput, errors.New("cannot mix loopback and non-loopback addresses")
-	} else if util.IsIPv6(&dstServerIP) && r.connInfoIPv6.localAddr.IsLoopback() != dstServerIP.IsLoopback() {
-		return nil, nil, StatusIllegalInput, errors.New("cannot mix loopback and non-loopback addresses")
-=======
 	dstServer.PopulateDefaultPort()
 	if isValid, reason := dstServer.IsValid(); !isValid {
 		return nil, nil, StatusIllegalInput, fmt.Errorf("destination server %s is invalid: %s", dstServer.String(), reason)
->>>>>>> ce54bd97
 	}
 	// dstServer has been validated and has a port, continue with lookup
 	lookup, trace, status, err := r.lookupClient.DoSingleDstServerLookup(r, *q, dstServer, false)
